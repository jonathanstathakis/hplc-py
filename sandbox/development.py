#%%
import pandas as pd
import numpy as np 
import hplc.quant
import matplotlib.pyplot as plt 
import seaborn as sns
sns.set()
import imp
imp.reload(hplc.quant)

<<<<<<< HEAD
# Load the simulated data and ground t
data = pd.read_csv('./sample_chromatogram.txt')
# data = pd.read_csv('./simulated_chromatogram.csv') 
# data = pd.read_csv('test_shallow_signal_chrom.csv')
chrom = hplc.quant.Chromatogram(data, cols={'time':'time_min','signal':'intensity_mV'})
chrom.crop([10, 20])
_ = chrom.fit_peaks()
_ = chrom.show()
_ = chrom.assess_fit()
_

#%%
df = chrom.window_df
bg_windows = df[df['window_id']==0]
tidx = bg_windows['time_idx'].values
# plt.plot(bg_windows['time_idx'], 'o')
=======

# Load the simulated data and ground truth
data = pd.read_csv('./sample_chromatogram.txt')
chrom = hplc.quant.Chromatogram(data, cols={'time':'time_min','signal':'intensity_mV'})
chrom.crop([10, 20])
chrom.fit_peaks()
chrom.show()
>>>>>>> 68b1de98

if len(bg_windows) > 0:
    split_inds = np.nonzero(np.diff(bg_windows['time_idx']) - 1)[0]
    if split_inds[0] != 0:
        n_bg_windows = len(split_inds) + 1
    else:
        n_bg_windows = 1

    # Add the indices for the ranges
    split_inds += 1 
    split_inds = np.insert(split_inds, 0, 0) 
    split_inds = np.append(split_inds, len(tidx)-1)
    bg_ranges = [bg_windows.iloc[np.arange(split_inds[i], split_inds[i+1])]['time_idx'].values for i in range(len(split_inds) - 1)]
#%%

plt.plot(bg_ranges[0], np.ones_like(bg_ranges[0]))
plt.plot(bg_ranges[1], np.ones_like(bg_ranges[1]))
plt.plot(df['y'], '.')
#%%
win_1 = bg_windows.iloc[bg_ranges[0]].time_idx
win_1
#%%
<<<<<<< HEAD
for g, d in chrom.window_df.groupby(['window_id', 'window_type']):
        plt.plot(d['y'], '.', label=g)
plt.legend()
#%%
=======
plt.plot(np.diff(data['intensity_mV']))

#%%
_df = chrom.df
f = np.sum(chrom.deconvolved_peaks, axis=1)
len(chrom.window_props)
>>>>>>> 68b1de98
<|MERGE_RESOLUTION|>--- conflicted
+++ resolved
@@ -8,33 +8,12 @@
 import imp
 imp.reload(hplc.quant)
 
-<<<<<<< HEAD
-# Load the simulated data and ground t
-data = pd.read_csv('./sample_chromatogram.txt')
-# data = pd.read_csv('./simulated_chromatogram.csv') 
-# data = pd.read_csv('test_shallow_signal_chrom.csv')
-chrom = hplc.quant.Chromatogram(data, cols={'time':'time_min','signal':'intensity_mV'})
-chrom.crop([10, 20])
-_ = chrom.fit_peaks()
-_ = chrom.show()
-_ = chrom.assess_fit()
-_
-
-#%%
-df = chrom.window_df
-bg_windows = df[df['window_id']==0]
-tidx = bg_windows['time_idx'].values
-# plt.plot(bg_windows['time_idx'], 'o')
-=======
-
 # Load the simulated data and ground truth
 data = pd.read_csv('./sample_chromatogram.txt')
 chrom = hplc.quant.Chromatogram(data, cols={'time':'time_min','signal':'intensity_mV'})
 chrom.crop([10, 20])
 chrom.fit_peaks()
 chrom.show()
->>>>>>> 68b1de98
-
 if len(bg_windows) > 0:
     split_inds = np.nonzero(np.diff(bg_windows['time_idx']) - 1)[0]
     if split_inds[0] != 0:
@@ -56,16 +35,6 @@
 win_1 = bg_windows.iloc[bg_ranges[0]].time_idx
 win_1
 #%%
-<<<<<<< HEAD
 for g, d in chrom.window_df.groupby(['window_id', 'window_type']):
         plt.plot(d['y'], '.', label=g)
-plt.legend()
-#%%
-=======
-plt.plot(np.diff(data['intensity_mV']))
-
-#%%
-_df = chrom.df
-f = np.sum(chrom.deconvolved_peaks, axis=1)
-len(chrom.window_props)
->>>>>>> 68b1de98
+plt.legend()